using Logging: Logging, @debug
using Serialization: serialize, deserialize
using Sockets: Sockets

## Allow catching InterruptExceptions
Base.exit_on_sigint(false)

# ENV["JULIA_DEBUG"] = @__MODULE__

include("./shared.jl")

## TODO:
## * Don't use a global Logger. Use one for dev, and one for user code (handled by Pluto)
## * Define a worker specific LogLevel
# Logging.global_logger(Logging.ConsoleLogger(stderr, Logging.Debug))

function main()
    # Use the same port hint as Distributed
    port_hint = 9000 + (Sockets.getpid() % 1000)
    port, server = Sockets.listenany(port_hint)

    # Write port number to stdout to let main process know where to send requests
    @debug("WORKER: new port", port)
    println(stdout, port)
    flush(stdout)

    # Set network parameters, this is copied from Distributed
    Sockets.nagle(server, false)
    Sockets.quickack(server, true)

    serve(server)
end

function serve(server::Sockets.TCPServer)
<<<<<<< HEAD

    # Wait for new request
    @debug("WORKER: Waiting for new connection")
    io = Sockets.accept(server)
    @debug("WORKER: New connection", io)

    # Set network parameters, this is copied from Distributed
    Sockets.nagle(io, false)
    Sockets.quickack(io, true)
    _buffer_writes(io)

    while true
        if !isopen(io)
            @debug("WORKER: io closed.")
            break
        end
        @debug "WORKER: Waiting for message"
        msg_type = try
            if eof(io)
                @debug("WORKER: io closed.")
                break
            end
            read(io, UInt8)
        catch e
            if e isa InterruptException
                @debug("WORKER: Caught interrupt while waiting for incoming data, ignoring...")
                continue # and go back to waiting for incoming data
            else
                @error("WORKER: Caught exception while waiting for incoming data, breaking", exception = (e, backtrace()))
                break
            end
        end
        # this next line can't fail
        msg_id = read(io, MsgID)
        
        msg_data, success = try
            deserialize(io), true
        catch err
            err, false
        finally
            _discard_until_boundary(io)
        end
        
        if !success
            if msg_type === MsgType.from_host_call_with_response
                msg_type = MsgType.special_serialization_failure
            else
                continue
=======
    while isopen(server)
        try
            # Wait for new request
            @debug("WORKER: Waiting for new connection")
            io = Sockets.accept(server)
            @debug("WORKER: New connection", io)
            
            # Set network parameters, this is copied from Distributed
            Sockets.nagle(io, false)
            Sockets.quickack(io, true)
            _buffer_writes(io)

            # Handle request asynchronously

            # Here we use:
            # `for _i in Iterators.countfrom(1)`
            # instead of
            # `while true`
            # as a workaround for https://github.com/JuliaLang/julia/issues/37154
            @async for _i in Iterators.countfrom(1)
                if !isopen(io)
                    @debug("WORKER: io closed.")
                    break
                end
                @debug "WORKER: Waiting for message"
                msg_type = try
                    if eof(io)
                        @debug("WORKER: io closed.")
                        break
                    end
                    read(io, UInt8)
                catch e
                    if e isa InterruptException
                        @debug("WORKER: Caught interrupt while waiting for incoming data, ignoring...")
                        continue # and go back to waiting for incoming data
                    else
                        @error("WORKER: Caught exception while waiting for incoming data, breaking", exception = (e, backtrace()))
                        break
                    end
                end
                # this next line can't fail
                msg_id = read(io, MsgID)
                
                msg_data, success = try
                    deserialize(io), true
                catch err
                    err, false
                finally
                    _discard_until_boundary(io)
                end
                
                if !success
                    if msg_type === MsgType.from_host_call_with_response
                        msg_type = MsgType.special_serialization_failure
                    else
                        continue
                    end
                end
                
                try
                    @debug("WORKER: Received message", msg_data)
                    handle(Val(msg_type), io, msg_data, msg_id)
                    @debug("WORKER: handled")
                catch e
                    if e isa InterruptException
                        @debug("WORKER: Caught interrupt while handling message, ignoring...")
                    else
                        @error("WORKER: Caught exception while handling message, ignoring...", exception = (e, backtrace()))
                    end
                    handle(Val(MsgType.special_serialization_failure), io, e, msg_id)
                end
>>>>>>> c63a62ea
            end
        end
        
        try
            @debug("WORKER: Received message", msg_data)
            handle(Val(msg_type), io, msg_data, msg_id)
            @debug("WORKER: handled")
        catch e
            if e isa InterruptException
                @debug("WORKER: Caught interrupt while handling message, ignoring...")
            else
                @error("WORKER: Caught exception while handling message, ignoring...", exception = (e, backtrace()))
            end
            handle(Val(MsgType.special_serialization_failure), io, e, msg_id)
        end
    end

    @debug("WORKER: Closed server socket. Bye!")
end

# Check if task is still running before throwing interrupt
interrupt(t::Task) = istaskdone(t) || Base.schedule(t, InterruptException(); error=true)
interrupt(::Nothing) = nothing


function handle(::Val{MsgType.from_host_call_with_response}, socket, msg, msg_id::MsgID)
    f, args, kwargs, respond_with_nothing = msg

    success, result = try
        result = f(args...; kwargs...)

        # @debug("WORKER: Evaluated result", result)
        (true, respond_with_nothing ? nothing : result)
    catch e
        # @debug("WORKER: Got exception!", e)
        (false, e)
    end

    _serialize_msg(
        socket,
        success ? MsgType.from_worker_call_result : MsgType.from_worker_call_failure,
        msg_id,
        result
    )
end


function handle(::Val{MsgType.from_host_call_without_response}, socket, msg, msg_id::MsgID)
    f, args, kwargs, _ignored = msg

    try
        f(args...; kwargs...)
    catch e
        @warn("WORKER: Got exception while running call without response", exception=(e, catch_backtrace()))
        # TODO: exception is ignored, is that what we want here?
    end
end

function handle(::Val{MsgType.special_serialization_failure}, socket, msg, msg_id::MsgID)
    _serialize_msg(
        socket,
        MsgType.from_worker_call_failure,
        msg_id,
        msg
    )
end

const _channel_cache = Dict{UInt64, Channel}()

if abspath(PROGRAM_FILE) == @__FILE__
    main()
end
<|MERGE_RESOLUTION|>--- conflicted
+++ resolved
@@ -32,7 +32,6 @@
 end
 
 function serve(server::Sockets.TCPServer)
-<<<<<<< HEAD
 
     # Wait for new request
     @debug("WORKER: Waiting for new connection")
@@ -44,7 +43,12 @@
     Sockets.quickack(io, true)
     _buffer_writes(io)
 
-    while true
+    # Here we use:
+    # `for _i in Iterators.countfrom(1)`
+    # instead of
+    # `while true`
+    # as a workaround for https://github.com/JuliaLang/julia/issues/37154
+    for _i in Iterators.countfrom(1)
         if !isopen(io)
             @debug("WORKER: io closed.")
             break
@@ -81,79 +85,6 @@
                 msg_type = MsgType.special_serialization_failure
             else
                 continue
-=======
-    while isopen(server)
-        try
-            # Wait for new request
-            @debug("WORKER: Waiting for new connection")
-            io = Sockets.accept(server)
-            @debug("WORKER: New connection", io)
-            
-            # Set network parameters, this is copied from Distributed
-            Sockets.nagle(io, false)
-            Sockets.quickack(io, true)
-            _buffer_writes(io)
-
-            # Handle request asynchronously
-
-            # Here we use:
-            # `for _i in Iterators.countfrom(1)`
-            # instead of
-            # `while true`
-            # as a workaround for https://github.com/JuliaLang/julia/issues/37154
-            @async for _i in Iterators.countfrom(1)
-                if !isopen(io)
-                    @debug("WORKER: io closed.")
-                    break
-                end
-                @debug "WORKER: Waiting for message"
-                msg_type = try
-                    if eof(io)
-                        @debug("WORKER: io closed.")
-                        break
-                    end
-                    read(io, UInt8)
-                catch e
-                    if e isa InterruptException
-                        @debug("WORKER: Caught interrupt while waiting for incoming data, ignoring...")
-                        continue # and go back to waiting for incoming data
-                    else
-                        @error("WORKER: Caught exception while waiting for incoming data, breaking", exception = (e, backtrace()))
-                        break
-                    end
-                end
-                # this next line can't fail
-                msg_id = read(io, MsgID)
-                
-                msg_data, success = try
-                    deserialize(io), true
-                catch err
-                    err, false
-                finally
-                    _discard_until_boundary(io)
-                end
-                
-                if !success
-                    if msg_type === MsgType.from_host_call_with_response
-                        msg_type = MsgType.special_serialization_failure
-                    else
-                        continue
-                    end
-                end
-                
-                try
-                    @debug("WORKER: Received message", msg_data)
-                    handle(Val(msg_type), io, msg_data, msg_id)
-                    @debug("WORKER: handled")
-                catch e
-                    if e isa InterruptException
-                        @debug("WORKER: Caught interrupt while handling message, ignoring...")
-                    else
-                        @error("WORKER: Caught exception while handling message, ignoring...", exception = (e, backtrace()))
-                    end
-                    handle(Val(MsgType.special_serialization_failure), io, e, msg_id)
-                end
->>>>>>> c63a62ea
             end
         end
         
