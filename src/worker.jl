--- conflicted
+++ resolved
@@ -33,7 +33,6 @@
 
             # Handle request asynchronously
             latest = @async begin
-<<<<<<< HEAD
                 while isopen(sock) && !eof(sock)
                     try
                         msg = deserialize(sock)
@@ -49,16 +48,6 @@
                         @error(e)
                         break
                     end
-=======
-                msg = deserialize(sock)
-                if get(msg, :header, nothing) === :interrupt
-                    if latest isa Task && !istaskdone(latest)
-                        Base.throwto(latest, InterruptException)
-                    end
-                else
-                    @debug(msg)
-                    handle(Val(msg.header), sock, msg)
->>>>>>> bef5ee98
                 end
             end
         catch InterruptException
