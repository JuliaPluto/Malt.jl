--- conflicted
+++ resolved
@@ -70,22 +70,18 @@
         
 
         # There's no reason to keep the worker process alive after the manager loses its handle.
-<<<<<<< HEAD
         w = finalizer(w -> @async(kill(w)), new(port, proc))
         atexit(() -> kill(w))
-=======
         w = finalizer(w -> @async(stop(w)),
             new(port, proc, socket, MsgID(0), Dict{MsgID,Channel{WorkerResult}}())
         )
         atexit(() -> stop(w))
->>>>>>> ed05650c
 
         _receive_loop(w)
 
         return w
     end
 end
-
 
 
 function _receive_loop(worker::Worker)
