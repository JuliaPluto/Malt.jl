--- conflicted
+++ resolved
@@ -170,13 +170,7 @@
             elseif e isa Base.IOError && !isopen(io)
                 sleep(3)
                 if isrunning(worker)
-<<<<<<< HEAD
-                    @error "Connection lost with worker, but the process is still running. Killing proces..." exception = (e, catch_backtrace())
-
-=======
                     @error "HOST: Connection lost with worker, but the process is still running. Killing proces..." exception = (e, catch_backtrace())
-                    
->>>>>>> 1bdd409a
                     kill(worker)
                 else
                     # This is a clean exit
