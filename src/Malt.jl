--- conflicted
+++ resolved
@@ -105,13 +105,10 @@
     current_message_id::MsgID
     expected_replies::Dict{MsgID,Channel{WorkerResult}}
 
-<<<<<<< HEAD
-    function Worker(; env=String[], exeflags=[], process_debug_label::String="")
-=======
     stdout::Pipe
     stderr::Pipe
-    function Worker(; env=String[], exeflags=[])
->>>>>>> 7ec09e04
+
+    function Worker(; env=String[], exeflags=[], process_debug_label::String="")
         # Spawn process
         cmd = _get_worker_cmd(; env, exeflags)
         _stdout = Pipe()
@@ -131,15 +128,15 @@
 
         # Block until reading the port number of the process (from its stdout)
         # @info "Waiting for worker to start..."
-        
-        
-        
-        
+
+
+
+
         port_task = @async begin
             port_str = readline(_stdout)
             parse(UInt16, port_str)
         end
-        
+
         poll_result = timedwait(() -> istaskdone(port_task), 8; pollint=0.001)
         port = try
             if poll_result == :timed_out
@@ -150,7 +147,7 @@
             error("Worker process exited before we could connect.Stderr:\n$(String(readavailable(_stderr)))")
         end
 
-        
+
         # Connect
         socket = Sockets.connect(port)
         _buffer_writes(socket)
