"""
The Malt module doesn't export anything, use qualified names instead.
Internal functions are marked with a leading underscore,
these functions are not stable.
"""
module Malt

# using Logging: Logging, @debug
using Serialization: serialize, deserialize, Serializer
using Sockets: Sockets

using RelocatableFolders: RelocatableFolders

include("./shared.jl")

# ENV["JULIA_DEBUG"] = @__MODULE__




"""
Malt will raise a `TerminatedWorkerException` when a `remotecall` is made to a `Worker`
that has already been terminated.
"""
struct TerminatedWorkerException <: Exception end


struct WorkerResult
    should_throw::Bool
    value::Any
end

unwrap_worker_result(result::WorkerResult) = result.should_throw ? throw(result.value) : result.value


"""
    Malt.Worker()

Create a new `Worker`. A `Worker` struct is a handle to a (separate) Julia process.

# Examples

```julia-repl
julia> w = Malt.worker()
Malt.Worker(0x0000, Process(`…`, ProcessRunning))
```
"""
mutable struct Worker
    port::UInt16
    proc::Base.Process

    current_socket::Sockets.TCPSocket
    serializer::Serializer
    # socket_lock::ReentrantLock

    current_message_id::MsgID
    expected_replies::Dict{MsgID,Channel{WorkerResult}}

    function Worker(; env=String[], exeflags=[])
        # Spawn process
        cmd = _get_worker_cmd(; env, exeflags)
        proc = open(cmd, "w+")

        # Block until reading the port number of the process (from its stdout)
        port_str = readline(proc)
        port = parse(UInt16, port_str)

        # Connect
        socket = Sockets.connect(port)
        _buffer_writes(socket)
        

        # There's no reason to keep the worker process alive after the manager loses its handle.
        w = finalizer(w -> @async(stop(w)),
            new(port, proc, socket, Serializer(socket), MsgID(0), Dict{MsgID,Channel{WorkerResult}}())
        )
        atexit(() -> stop(w))

        _receive_loop(w)

        return w
    end
end



function _receive_loop(worker::Worker)
    io = worker.current_socket
    serializer = worker.serializer
    @async while true
        try
            if !isopen(io)
                @debug("HOST: io closed.")
                break
            end
           
            @debug "HOST: Waiting for message"
            msg_type = try
                if eof(io)
                    @debug("HOST: io closed.")
                    break
                end
                read(io, UInt8)
            catch e
                if e isa InterruptException
                    @debug("HOST: Caught interrupt while waiting for incoming data, rethrowing to REPL...")
                    _rethrow_to_repl(e; rethrow_regular=false)
                    continue # and go back to waiting for incoming data
                else
                    @debug("HOST: Caught exception while waiting for incoming data, breaking", exception = (e, backtrace()))
                    break
                end
            end
            # this next line can't fail
            msg_id = read(io, MsgID)
            
            msg_data, success = try
                deserialize(serializer), true
            catch err
                err, false
            finally
                _discard_until_boundary(io)
            end

            if !success
                msg_type = MsgType.special_serialization_failure
            end

            # msg_type will be one of:
            #  MsgType.from_worker_call_result
            #  MsgType.from_worker_call_failure
            #  MsgType.special_serialization_failure

            c = get(worker.expected_replies, msg_id, nothing)
            if c isa Channel{WorkerResult}
                put!(c, WorkerResult(
                    msg_type == MsgType.special_serialization_failure,
                    msg_data
                ))
            else
                @error "HOST: Received a response, but I didn't ask for anything" msg_type msg_id msg_data
            end

            @debug("HOST: Received message", msg_data)
        catch e
            if e isa InterruptException
                @debug "HOST: Interrupted during receive loop."
                _rethrow_to_repl(e)
            elseif e isa Base.IOError && !isopen(io)
                sleep(3)
                if isrunning(worker)
                    @error "Connection lost with worker, but the process is still running. Killing proces..." exception = (e, catch_backtrace())
                    
                    kill(worker)
                else
                    # This is a clean exit
                end
                break
            else
                @error "Unknown error" exception = (e, catch_backtrace()) isopen(io)

                break
            end
        end
    end
end



# The entire `src` dir should be relocatable, so that worker.jl can include("MsgType.jl").
const src_path = RelocatableFolders.@path @__DIR__

function _get_worker_cmd(exe=Base.julia_cmd()[1]; env, exeflags)
<<<<<<< HEAD
    return addenv(`$exe $exeflags $(joinpath(src_path, "worker.jl"))`, Base.byteenv(env))
=======
    return addenv(`$exe --startup-file=no $exeflags $worker_script_path`, Base.byteenv(env))
>>>>>>> 0f5782aa
end





## We use tuples instead of structs for messaging so the worker doesn't need to load additional modules.

_new_call_msg(send_result::Bool, f::Function, args, kwargs) = (
    f,
    args,
    kwargs,
    !send_result,
)

_new_do_msg(f::Function, args, kwargs) = (
    f,
    args,
    kwargs,
    true,
)




# function _ensure_connected(w::Worker)
#     # TODO: check if process running?
#     # TODO: `while` instead of `if`?
#     if w.current_socket === nothing || !isopen(w.current_socket)
#         w.current_socket = connect(w.port)
#         @async _receive_loop(w)
#     end
#     return w
# end





# GENERIC COMMUNICATION PROTOCOL

"""
Low-level: send a message to a worker. Returns a `msg_id::UInt16`, which can be used to wait for a response with `_wait_for_response`.
"""
function _send_msg(worker::Worker, msg_type::UInt8, msg_data, expect_reply::Bool=true)::MsgID
    _assert_is_running(worker)
    # _ensure_connected(worker)

    msg_id = (worker.current_message_id += MsgID(1))::MsgID
    if expect_reply
        worker.expected_replies[msg_id] = Channel{WorkerResult}(1)
    end

    @debug("HOST: sending message", msg_data)

    _serialize_msg(worker.serializer, msg_type, msg_id, msg_data)

    return msg_id
end

"""
Low-level: wait for a response to a previously sent message. Returns the response. Blocking call.
"""
function _wait_for_response(worker::Worker, msg_id::MsgID)
    if haskey(worker.expected_replies, msg_id)
        c = worker.expected_replies[msg_id]
        @debug("HOST: waiting for response of", msg_id)
        response = take!(c)
        delete!(worker.expected_replies, msg_id)
        return unwrap_worker_result(response)
    else
        error("No response expected for message id $msg_id")
    end
end

"""
`_wait_for_response ∘ _send_msg`
"""
function _send_receive(w::Worker, msg_type::UInt8, msg_data)
    msg_id = _send_msg(w, msg_type, msg_data, true)
    return _wait_for_response(w, msg_id)
end

"""
`@async(_wait_for_response) ∘ _send_msg`
"""
function _send_receive_async(w::Worker, msg_type::UInt8, msg_data, output_transformation=identity)::Task
    # TODO: Unwrap TaskFailedExceptions
    msg_id = _send_msg(w, msg_type, msg_data, true)
    return @async output_transformation(_wait_for_response(w, msg_id))
end





"""
    Malt.remotecall(f, w::Worker, args...; kwargs...)

Evaluate `f(args...; kwargs...)` in worker `w` asynchronously.
Returns a task that acts as a promise; the result value of the task is the
result of the computation.

The function `f` must already be defined in the namespace of `w`.

# Examples

```julia-repl
julia> promise = Malt.remotecall(uppercase ∘ *, w, "I ", "declare ", "bankruptcy!");

julia> fetch(promise)
"I DECLARE BANKRUPTCY!"
```
"""
function remotecall(f, w::Worker, args...; kwargs...)
    _send_receive_async(
        w,
        MsgType.from_host_call_with_response,
        _new_call_msg(true, f, args, kwargs),
    )
end

"""
    Malt.remotecall_fetch(f, w::Worker, args...; kwargs...)

Shorthand for `fetch(Malt.remotecall(…))`. Blocks and then returns the result of the remote call.
"""
function remotecall_fetch(f, w::Worker, args...; kwargs...)
    _send_receive(
        w,
        MsgType.from_host_call_with_response,
        _new_call_msg(true, f, args, kwargs)
    )
end


"""
    Malt.remotecall_wait(f, w::Worker, args...; kwargs...)

Shorthand for `wait(Malt.remotecall(…))`. Blocks and discards the resulting value.
"""
function remotecall_wait(f, w::Worker, args...; kwargs...)
    _send_receive(
        w,
        MsgType.from_host_call_with_response,
        _new_call_msg(false, f, args, kwargs)
    )
end



"""
    Malt.remote_do(f, w::Worker, args...; kwargs...)

Evaluate `f(args...; kwargs...)` in worker `w` asynchronously.
Unlike `remotecall`, it discards the result of the computation,
meaning there's no way to check if the computation was completed.
"""
function remote_do(f, w::Worker, args...; kwargs...)
    _send_msg(
        w,
        MsgType.from_host_call_without_response,
        _new_do_msg(f, args, kwargs),
        false
    )
    nothing
end



## Eval variants

"""
    Malt.remote_eval(m, w::Worker, expr)

Evaluate expression `expr` under module `m` on the worker `w`.
`Malt.remote_eval` is asynchronous, like `Malt.remotecall`.

The module `m` and the type of the result of `expr` must be defined in both the
main process and the worker.

# Examples

```julia-repl
julia> Malt.remote_eval(w, quote
    x = "x is a global variable"
end)

julia> Malt.remote_eval_fetch(w, :x)
"x is a global variable"
```

"""
remote_eval(m::Module, w::Worker, expr) = remotecall(Core.eval, w, m, expr)


"""
Shorthand for `fetch(Malt.remote_eval(…))`. Blocks and returns the resulting value.
"""
remote_eval_fetch(m::Module, w::Worker, expr) = remotecall_fetch(Core.eval, w, m, expr)


"""
Shorthand for `wait(Malt.remote_eval(…))`. Blocks and discards the resulting value.
"""
remote_eval_wait(m::Module, w::Worker, expr) = remotecall_wait(Core.eval, w, m, expr)


"""
    Malt.worker_channel(w::Worker, expr)

Create a channel to communicate with worker `w`. `expr` must be an expression
that evaluates to a Channel. `expr` should assign the Channel to a (global) variable
so the worker has a handle that can be used to send messages back to the manager.
"""
function worker_channel(w::Worker, expr)
    RemoteChannel(w, expr)
end


struct RemoteChannel{T} <: AbstractChannel{T}
    worker::Worker
    id::UInt64
    
    function RemoteChannel{T}(worker::Worker, expr) where T
        
        id = (worker.current_message_id += MsgID(1))::MsgID
        remote_eval_wait(Main, worker, quote
            Main._channel_cache[$id] = $expr
        end)
        new{T}(worker, id)
    end
    
    RemoteChannel(w::Worker, expr) = RemoteChannel{Any}(w, expr)
end

Base.take!(rc::RemoteChannel) = remote_eval_fetch(Main, rc.worker, :(take!(Main._channel_cache[$(rc.id)])))::eltype(rc)

Base.put!(rc::RemoteChannel, v) = remote_eval_wait(Main, rc.worker, :(put!(Main._channel_cache[$(rc.id)], $v)))

Base.isready(rc::RemoteChannel) = remote_eval_fetch(Main, rc.worker, :(isready(Main._channel_cache[$(rc.id)])))::Bool

Base.wait(rc::RemoteChannel) = remote_eval_wait(Main, rc.worker, :(wait(Main._channel_cache[$(rc.id)])))::Bool


## Signals & Termination

"""
    Malt.isrunning(w::Worker)::Bool

Check whether the worker process `w` is running.
"""
isrunning(w::Worker)::Bool = Base.process_running(w.proc)

_assert_is_running(w::Worker) = isrunning(w) || throw(TerminatedWorkerException())


"""
    Malt.stop(w::Worker)::Bool

Try to terminate the worker process `w` using `Base.exit`.

If `w` is still alive, and a termination message is sent, `stop` returns true.
If `w` is already dead, `stop` returns `false`.
"""
function stop(w::Worker)
    if isrunning(w)
        remote_do(Base.exit, w)
        true
    else
        false
    end
end


"""
    Malt.kill(w::Worker)

Terminate the worker process `w` forcefully by sending a `SIGTERM` signal.

This is not the recommended way to terminate the process. See `Malt.stop`.
""" # https://youtu.be/dyIilW_eBjc
kill(w::Worker) = Base.kill(w.proc)


function _wait_for_exit(w::Worker; timeout_s::Real=20)
    t0 = time()
    while isrunning(w)
        sleep(0.01)
        if time() - t0 > timeout_s
            error("Worker did not exit after $timeout_s seconds")
        end
    end
end


"""
    Malt.interrupt(w::Worker)

Send an interrupt signal to the worker process. This will interrupt the
latest request (`remotecall*` or `remote_eval*`) that was sent to the worker.
"""
function interrupt(w::Worker)
    if Sys.iswindows()
        _assert_is_running(w)
        _send_msg(w, MsgType.from_host_interrupt, (), false)
    else
        Base.kill(w.proc, Base.SIGINT)
    end
end





# Based on `Base.task_done_hook`
function _rethrow_to_repl(e::InterruptException; rethrow_regular::Bool=false)
    if isdefined(Base, :active_repl_backend) &&
        isdefined(Base.active_repl_backend, :backend_task) &&
        isdefined(Base.active_repl_backend, :in_eval) &&
        Base.active_repl_backend.backend_task.state === :runnable &&
        (isdefined(Base, :Workqueue) || isempty(Base.Workqueue)) &&
        Base.active_repl_backend.in_eval
        
        @debug "HOST: Rethrowing interrupt to REPL"
        @async Base.schedule(Base.active_repl_backend.backend_task, e; error=true)
    elseif rethrow_regular
        @debug "HOST: Don't know what to do with this interrupt, rethrowing" exception=(e, catch_backtrace())
        rethrow(e)
    end
end

end # module<|MERGE_RESOLUTION|>--- conflicted
+++ resolved
@@ -171,11 +171,7 @@
 const src_path = RelocatableFolders.@path @__DIR__
 
 function _get_worker_cmd(exe=Base.julia_cmd()[1]; env, exeflags)
-<<<<<<< HEAD
-    return addenv(`$exe $exeflags $(joinpath(src_path, "worker.jl"))`, Base.byteenv(env))
-=======
-    return addenv(`$exe --startup-file=no $exeflags $worker_script_path`, Base.byteenv(env))
->>>>>>> 0f5782aa
+    return addenv(`$exe --startup-file=no $exeflags $(joinpath(src_path, "worker.jl"))`, Base.byteenv(env))
 end
 
 
