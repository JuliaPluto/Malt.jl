"""
The Malt module doesn't export anything, use qualified names instead.
Internal functions are marked with a leading underscore,
these functions are not stable.
"""
module Malt

# using Logging: Logging, @debug
using Serialization: serialize, deserialize
using Sockets: Sockets

using RelocatableFolders: RelocatableFolders

include("./shared.jl")

# ENV["JULIA_DEBUG"] = @__MODULE__




"""
Malt will raise a `TerminatedWorkerException` when a `remotecall` is made to a `Worker`
that has already been terminated.
"""
struct TerminatedWorkerException <: Exception end


struct WorkerResult
    should_throw::Bool
    value::Any
end

unwrap_worker_result(result::WorkerResult) = result.should_throw ? throw(result.value) : result.value

abstract type AbstractWorker end

"""
    Malt.InProcessWorker(mod::Module=Main)

This implements the same functions as `Malt.Worker` but runs in the same
process as the caller.
"""
mutable struct InProcessWorker <: AbstractWorker
    host_module::Module
    latest_request_task::Task
    running::Bool

    function InProcessWorker(mod=Main)
        task = schedule(Task(() -> nothing))
        new(mod, task, true)
    end
end

"""
    Malt.Worker()

Create a new `Worker`. A `Worker` struct is a handle to a (separate) Julia process.

# Examples

```julia-repl
julia> w = Malt.worker()
Malt.Worker(0x0000, Process(`…`, ProcessRunning))
```
"""
mutable struct Worker <: AbstractWorker
    port::UInt16
    proc::Base.Process

    current_socket::Sockets.TCPSocket
    # socket_lock::ReentrantLock

    current_message_id::MsgID
    expected_replies::Dict{MsgID,Channel{WorkerResult}}

    function Worker(; env=String[], exeflags=[])
        # Spawn process
        cmd = _get_worker_cmd(; env, exeflags)
        proc = open(cmd, "w+")

        # Block until reading the port number of the process (from its stdout)
        port_str = readline(proc)
        port = parse(UInt16, port_str)

        # Connect
        socket = Sockets.connect(port)
        _buffer_writes(socket)
<<<<<<< HEAD
=======

>>>>>>> 41f59eff

        # There's no reason to keep the worker process alive after the manager loses its handle.
        w = finalizer(terminate,
            new(port, proc, socket, MsgID(0), Dict{MsgID,Channel{WorkerResult}}())
        )
        atexit(() -> terminate(w))

        _receive_loop(w)

        return w
    end
end


function _receive_loop(worker::Worker)
    io = worker.current_socket
    # Here we use:
    # `for _i in Iterators.countfrom(1)`
    # instead of
    # `while true`
    # as a workaround for https://github.com/JuliaLang/julia/issues/37154
    @async for _i in Iterators.countfrom(1)
        try
            if !isopen(io)
                @debug("HOST: io closed.")
                break
            end

            @debug "HOST: Waiting for message"
            msg_type = try
                if eof(io)
                    @debug("HOST: io closed.")
                    break
                end
                read(io, UInt8)
            catch e
                if e isa InterruptException
                    @debug("HOST: Caught interrupt while waiting for incoming data, rethrowing to REPL...")
                    _rethrow_to_repl(e; rethrow_regular=false)
                    continue # and go back to waiting for incoming data
                else
                    @debug("HOST: Caught exception while waiting for incoming data, breaking", exception = (e, backtrace()))
                    break
                end
            end
            # this next line can't fail
            msg_id = read(io, MsgID)

            msg_data, success = try
                deserialize(io), true
            catch err
                err, false
            finally
                _discard_until_boundary(io)
            end

            if !success
                msg_type = MsgType.special_serialization_failure
            end

            # msg_type will be one of:
            #  MsgType.from_worker_call_result
            #  MsgType.from_worker_call_failure
            #  MsgType.special_serialization_failure

            c = get(worker.expected_replies, msg_id, nothing)
            if c isa Channel{WorkerResult}
                put!(c, WorkerResult(
                    msg_type == MsgType.special_serialization_failure,
                    msg_data
                ))
            else
                @error "HOST: Received a response, but I didn't ask for anything" msg_type msg_id msg_data
            end

            @debug("HOST: Received message", msg_data)
        catch e
            if e isa InterruptException
                @debug "HOST: Interrupted during receive loop."
                _rethrow_to_repl(e)
            elseif e isa Base.IOError && !isopen(io)
                sleep(3)
                if isrunning(worker)
                    @error "HOST: Connection lost with worker, but the process is still running. Killing proces..." exception = (e, catch_backtrace())
                    kill(worker)
                else
                    # This is a clean exit
                end
                break
            else
                @error "HOST: Unknown error" exception = (e, catch_backtrace()) isopen(io)

                break
            end
        end
    end
end



# The entire `src` dir should be relocatable, so that worker.jl can include("MsgType.jl").
const src_path = RelocatableFolders.@path @__DIR__

function _get_worker_cmd(exe=Base.julia_cmd()[1]; env, exeflags)
    return addenv(`$exe --startup-file=no $exeflags $(joinpath(src_path, "worker.jl"))`, Base.byteenv(env))
end





## We use tuples instead of structs for messaging so the worker doesn't need to load additional modules.

_new_call_msg(send_result::Bool, f::Function, args, kwargs) = (
    f,
    args,
    kwargs,
    !send_result,
)

_new_do_msg(f::Function, args, kwargs) = (
    f,
    args,
    kwargs,
    true,
)




# function _ensure_connected(w::Worker)
#     # TODO: check if process running?
#     # TODO: `while` instead of `if`?
#     if w.current_socket === nothing || !isopen(w.current_socket)
#         w.current_socket = connect(w.port)
#         @async _receive_loop(w)
#     end
#     return w
# end





# GENERIC COMMUNICATION PROTOCOL

"""
Low-level: send a message to a worker. Returns a `msg_id::UInt16`, which can be used to wait for a response with `_wait_for_response`.
"""
function _send_msg(worker::Worker, msg_type::UInt8, msg_data, expect_reply::Bool=true)::MsgID
    _assert_is_running(worker)
    # _ensure_connected(worker)

    msg_id = (worker.current_message_id += MsgID(1))::MsgID
    if expect_reply
        worker.expected_replies[msg_id] = Channel{WorkerResult}(1)
    end

    @debug("HOST: sending message", msg_data)

    _serialize_msg(worker.current_socket, msg_type, msg_id, msg_data)

    return msg_id
end

"""
Low-level: wait for a response to a previously sent message. Returns the response. Blocking call.
"""
function _wait_for_response(worker::Worker, msg_id::MsgID)
    if haskey(worker.expected_replies, msg_id)
        c = worker.expected_replies[msg_id]
        @debug("HOST: waiting for response of", msg_id)
        response = take!(c)
        delete!(worker.expected_replies, msg_id)
        return unwrap_worker_result(response)
    else
        error("HOST: No response expected for message id $msg_id")
    end
end

"""
`_wait_for_response ∘ _send_msg`
"""
function _send_receive(w::Worker, msg_type::UInt8, msg_data)
    msg_id = _send_msg(w, msg_type, msg_data, true)
    return _wait_for_response(w, msg_id)
end

"""
`@async(_wait_for_response) ∘ _send_msg`
"""
function _send_receive_async(w::Worker, msg_type::UInt8, msg_data, output_transformation=identity)::Task
    # TODO: Unwrap TaskFailedExceptions
    msg_id = _send_msg(w, msg_type, msg_data, true)
    return @async output_transformation(_wait_for_response(w, msg_id))
end





"""
    Malt.remotecall(f, w::Worker, args...; kwargs...)

Evaluate `f(args...; kwargs...)` in worker `w` asynchronously.
Returns a task that acts as a promise; the result value of the task is the
result of the computation.

The function `f` must already be defined in the namespace of `w`.

# Examples

```julia-repl
julia> promise = Malt.remotecall(uppercase ∘ *, w, "I ", "declare ", "bankruptcy!");

julia> fetch(promise)
"I DECLARE BANKRUPTCY!"
```
"""
function remotecall(f, w::Worker, args...; kwargs...)
    _send_receive_async(
        w,
        MsgType.from_host_call_with_response,
        _new_call_msg(true, f, args, kwargs),
    )
end
function remotecall(f, w::InProcessWorker, args...; kwargs...)
    w.latest_request_task = @async try
        f(args...; kwargs...)
    catch ex
        ex
    end
end

"""
    Malt.remotecall_fetch(f, w::Worker, args...; kwargs...)

Shorthand for `fetch(Malt.remotecall(…))`. Blocks and then returns the result of the remote call.
"""
function remotecall_fetch(f, w::AbstractWorker, args...; kwargs...)
    fetch(remotecall(f, w, args...; kwargs...))
end
function remotecall_fetch(f, w::Worker, args...; kwargs...)
    _send_receive(
        w,
        MsgType.from_host_call_with_response,
        _new_call_msg(true, f, args, kwargs)
    )
end

"""
    Malt.remotecall_wait(f, w::Worker, args...; kwargs...)

Shorthand for `wait(Malt.remotecall(…))`. Blocks and discards the resulting value.
"""
function remotecall_wait(f, w::AbstractWorker, args...; kwargs...)
    wait(remotecall(f, w, args...; kwargs...))
end
function remotecall_wait(f, w::Worker, args...; kwargs...)
    _send_receive(
        w,
        MsgType.from_host_call_with_response,
        _new_call_msg(false, f, args, kwargs)
    )
end


"""
    Malt.remote_do(f, w::Worker, args...; kwargs...)

Evaluate `f(args...; kwargs...)` in worker `w` asynchronously.
Unlike `remotecall`, it discards the result of the computation,
meaning there's no way to check if the computation was completed.
"""
function remote_do(f, w::Worker, args...; kwargs...)
    _send_msg(
        w,
        MsgType.from_host_call_without_response,
        _new_do_msg(f, args, kwargs),
        false
    )
    nothing
end
function remote_do(f, ::InProcessWorker, args...; kwargs...)
    @async f(args...; kwargs...)
    nothing
end


## Eval variants

"""
    Malt.remote_eval(m, w::Worker, expr)

Evaluate expression `expr` under module `m` on the worker `w`.
`Malt.remote_eval` is asynchronous, like `Malt.remotecall`.

The module `m` and the type of the result of `expr` must be defined in both the
main process and the worker.

# Examples

```julia-repl
julia> Malt.remote_eval(w, quote
    x = "x is a global variable"
end)

julia> Malt.remote_eval_fetch(w, :x)
"x is a global variable"
```

"""
remote_eval(m::Module, w::AbstractWorker, expr) = remotecall(Core.eval, w, m, expr)


"""
Shorthand for `fetch(Malt.remote_eval(…))`. Blocks and returns the resulting value.
"""
remote_eval_fetch(m::Module, w::AbstractWorker, expr) = remotecall_fetch(Core.eval, w, m, expr)


"""
Shorthand for `wait(Malt.remote_eval(…))`. Blocks and discards the resulting value.
"""
remote_eval_wait(m::Module, w::AbstractWorker, expr) = remotecall_wait(Core.eval, w, m, expr)


"""
    Malt.worker_channel(w::AbstractWorker, expr)

Create a channel to communicate with worker `w`. `expr` must be an expression
that evaluates to a Channel. `expr` should assign the Channel to a (global) variable
so the worker has a handle that can be used to send messages back to the manager.
"""
function worker_channel(w::Worker, expr)
    RemoteChannel(w, expr)
end
function worker_channel(w::InProcessWorker, expr)
    Core.eval(w.host_module, expr)
end


struct RemoteChannel{T} <: AbstractChannel{T}
    worker::Worker
    id::UInt64

    function RemoteChannel{T}(worker::Worker, expr) where {T}

        id = (worker.current_message_id += MsgID(1))::MsgID
        remote_eval_wait(Main, worker, quote
            Main._channel_cache[$id] = $expr
        end)
        new{T}(worker, id)
    end

    RemoteChannel(w::Worker, expr) = RemoteChannel{Any}(w, expr)
end

Base.take!(rc::RemoteChannel) = remote_eval_fetch(Main, rc.worker, :(take!(Main._channel_cache[$(rc.id)])))::eltype(rc)

Base.put!(rc::RemoteChannel, v) = remote_eval_wait(Main, rc.worker, :(put!(Main._channel_cache[$(rc.id)], $v)))

Base.isready(rc::RemoteChannel) = remote_eval_fetch(Main, rc.worker, :(isready(Main._channel_cache[$(rc.id)])))::Bool

Base.wait(rc::RemoteChannel) = remote_eval_wait(Main, rc.worker, :(wait(Main._channel_cache[$(rc.id)])))::Bool


## Signals & Termination

"""
    Malt.isrunning(w::Worker)::Bool

Check whether the worker process `w` is running.
"""
isrunning(w::Worker)::Bool = Base.process_running(w.proc)
isrunning(w::InProcessWorker) = w.running

_assert_is_running(w::Worker) = isrunning(w) || throw(TerminatedWorkerException())


"""
    Malt.stop(w::Worker)::Bool

Try to terminate the worker process `w` using `Base.exit`.

If `w` is still alive, and a termination message is sent, `stop` returns true.
If `w` is already dead, `stop` returns `false`.
"""
function stop(w::Worker)
    if isrunning(w)
        remote_do(Base.exit, w)
        true
    else
        false
    end
end
function stop(w::InProcessWorker)
    w.running = false
    true
end

"""
    Malt.kill(w::Worker)

Terminate the worker process `w` forcefully by sending a `SIGTERM` signal.

This is not the recommended way to terminate the process. See `Malt.stop`.
""" # https://youtu.be/dyIilW_eBjc
kill(w::Worker) = Base.kill(w.proc)
kill(::InProcessWorker) = nothing

"""
    Malt.terminate(w::Worker; exit_timeout::Int=1, term_timeout::Int=1)::Nothing

Terminates the worker first by calling `Malt.stop()`, then by gradually trying to kill
the underlying process using `SIGTERM`, then `SIGKILL`.
"""
function terminate(w::Worker; exit_timeout=1, term_timeout=1)
    if !stop(w)
        @async begin
            sleep(exit_timeout)
            if !process_exited(w.proc)
                @warn("HOST: Stop failed, sending SIGTERM")
                Base.kill(w.proc, Base.SIGTERM)

                sleep(term_timeout)
                if !process_exited(w.proc)
                    @warn("HOST: Worker ignored SIGTERM, sending SIGKILL")
                    Base.kill(w.proc, Base.SIGKILL)
                end
            end
        end
    end
    nothing
end

_wait_for_exit(::AbstractWorker; timeout_s::Real=20) = nothing
function _wait_for_exit(w::Worker; timeout_s::Real=20)
    t0 = time()
    while isrunning(w)
        sleep(0.01)
        if time() - t0 > timeout_s
            error("HOST: Worker did not exit after $timeout_s seconds")
        end
    end
end


"""
    Malt.interrupt(w::Worker)

Send an interrupt signal to the worker process. This will interrupt the
latest request (`remotecall*` or `remote_eval*`) that was sent to the worker.
"""
function interrupt(w::Worker)
    if Sys.iswindows()
        # TODO: not yet implemented
        @warn "Malt.interrupt is not yet supported on Windows"
        # _assert_is_running(w)
        # _send_msg(w, MsgType.from_host_fake_interrupt, (), false)
        nothing
    else
        Base.kill(w.proc, Base.SIGINT)
    end
end
function interrupt(w::InProcessWorker)
    schedule(w.latest_request_task, InterruptException(); error=true)
end




# Based on `Base.task_done_hook`
function _rethrow_to_repl(e::InterruptException; rethrow_regular::Bool=false)
    if isdefined(Base, :active_repl_backend) &&
       isdefined(Base.active_repl_backend, :backend_task) &&
       isdefined(Base.active_repl_backend, :in_eval) &&
       Base.active_repl_backend.backend_task.state === :runnable &&
       (isdefined(Base, :Workqueue) || isempty(Base.Workqueue)) &&
       Base.active_repl_backend.in_eval

        @debug "HOST: Rethrowing interrupt to REPL"
        @async Base.schedule(Base.active_repl_backend.backend_task, e; error=true)
    elseif rethrow_regular
        @debug "HOST: Don't know what to do with this interrupt, rethrowing" exception = (e, catch_backtrace())
        rethrow(e)
    end
end

end # module<|MERGE_RESOLUTION|>--- conflicted
+++ resolved
@@ -85,10 +85,6 @@
         # Connect
         socket = Sockets.connect(port)
         _buffer_writes(socket)
-<<<<<<< HEAD
-=======
-
->>>>>>> 41f59eff
 
         # There's no reason to keep the worker process alive after the manager loses its handle.
         w = finalizer(terminate,
