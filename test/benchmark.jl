--- conflicted
+++ resolved
@@ -104,11 +104,7 @@
         ratio_mean = mean1 / mean2
         ratio_median = median1 / median2
         
-<<<<<<< HEAD
-        @info "Expr $i" mean1 mean2 ratio_mean ratio_median diff=Text("$round(Int64, tdiff) ± $round(Int64, σdiff))") b1 b2
-=======
-        @info "Expr $i" t1 t2 ratio diff=Text("$(round(Int64, tdiff)) ± $(round(Int64, σdiff)))") b1 b2
->>>>>>> 9e319c58
+        @info "Expr $i" mean1 mean2 ratio_mean ratio_median diff=Text("$(round(Int64, tdiff)) ± $(round(Int64, σdiff))") b1 b2
         
         if TEST_BENCHMARK
             # we should be faster, i.e.
