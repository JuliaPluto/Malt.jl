using BenchmarkTools
using Test
import Malt as m
import Distributed

# Set to true to fail tests if benchmark is too slow
const TEST_BENCHMARK = true


@testset "Benchmark: $W" for W in (m.DistributedStdlibWorker, m.InProcessWorker, m.Worker)
    
    
    w = W()
    @test m.isrunning(w) === true
    
    
    
    p = Distributed.addprocs(1)[1]
    
    
    
    exprs = [
        quote
            sum(1:100) do i
                sum(sin.(sqrt.(1:i))) / i
            end
        end
    
        quote
            sleep(.01)
        end
        
        quote
            zeros(UInt8, 50_000_000)
        end
        
        quote
            Dict(Symbol("x", i) => (x=i,) for i in 1:1000)
        end
    
        quote
            1+1
        end
    ]
    
    @testset "Expr $i" for i in eachindex(exprs)
        ex = exprs[i]
        
        f1() = m.remote_eval_fetch(Main, w, ex)
        f2() = Distributed.remotecall_eval(Main, p, ex)
        
        @test f1() == f2() || f1() ≈ f2()
        
        bench1 = @benchmarkable $f1()
        bench2 = @benchmarkable $f2()

        # we tune the first benchmark, and use the same tuned parameters for the second benchmark, to make the comparison fair.
        tune!(bench1)
        bench2.params = bench1.params

        b1 = run(bench1)
        b2 = run(bench2)
        
<<<<<<< HEAD
        t1 = @belapsed $f1() seconds=2
        t2 = @belapsed $f2() seconds=2
        
=======
        t1 = mean(b1).time
        t2 = mean(b2).time

        σ1 = BenchmarkTools.std(b1).time
        σ2 = BenchmarkTools.std(b2).time

        tdiff = t1 - t2
        σdiff = sqrt(σ1^2 + σ2^2)

>>>>>>> 0d88ca0c
        ratio = t1 / t2
        
        @info "Expr $i" t1 t2 ratio diff=Text("$round(Int64, tdiff) ± $round(Int64, σdiff))") b1 b2
        
        if TEST_BENCHMARK
            # we should be faster, i.e.
            # @test tdiff < 0

            # and we have an admissible error of 2.5%
            @test tdiff < 2*σdiff
        end
    end
    
    m.stop(w)
<<<<<<< HEAD
    Distributed.rmprocs(p) |> wait
=======
    Distributed.rmprocs(p; waitfor=30)
>>>>>>> 0d88ca0c
end



@testset "Benchmark launch" begin
    function launch_with_malt()
        w = m.Worker()
        @assert(2 == m.remotecall_fetch(+, w, 1, 1))
        m.stop(w)
    end

    function launch_with_distributed()
        p = Distributed.addprocs(1) |> only
        @assert(2 == Distributed.remotecall_fetch(+, p, 1, 1))
        Distributed.rmprocs(p; waitfor=30)
    end
    
    # run once to precompile
    launch_with_malt()
    launch_with_distributed()
    
    t1 = @belapsed $launch_with_malt()
    t2 = @belapsed $launch_with_distributed()
    ratio = t1 / t2
    
    @info "Launch benchmark" ratio t1 t2 

    if TEST_BENCHMARK
        @test ratio < 1.1
    end
end<|MERGE_RESOLUTION|>--- conflicted
+++ resolved
@@ -61,11 +61,6 @@
         b1 = run(bench1)
         b2 = run(bench2)
         
-<<<<<<< HEAD
-        t1 = @belapsed $f1() seconds=2
-        t2 = @belapsed $f2() seconds=2
-        
-=======
         t1 = mean(b1).time
         t2 = mean(b2).time
 
@@ -75,7 +70,6 @@
         tdiff = t1 - t2
         σdiff = sqrt(σ1^2 + σ2^2)
 
->>>>>>> 0d88ca0c
         ratio = t1 / t2
         
         @info "Expr $i" t1 t2 ratio diff=Text("$round(Int64, tdiff) ± $round(Int64, σdiff))") b1 b2
@@ -90,11 +84,7 @@
     end
     
     m.stop(w)
-<<<<<<< HEAD
-    Distributed.rmprocs(p) |> wait
-=======
     Distributed.rmprocs(p; waitfor=30)
->>>>>>> 0d88ca0c
 end
 
 
