import Malt as m
using Test

# NOTE: These tests are just sanity checks.
# They don't try to find edge cases or anything,
# If they fail something is definitely wrong.
# More tests should be added in the future.


@testset "Impl: $W" for W in (m.DistributedStdlibWorker, m.InProcessWorker, m.Worker)
    @testset "Worker management" begin
        w = W()
        @test m.isrunning(w) === true

        # Terminating workers takes about 0.5s
        m.stop(w)
        @test m.isrunning(w) === false
    end


    @testset "Evaluating functions" begin
        w = W()
        @test m.isrunning(w)
        @test m.remotecall_fetch(&, w, true, true)

        m.stop(w)
    end


    @testset "Evaluating expressions" begin
        w = W()
        @test m.isrunning(w) === true

        m.remote_eval_wait(Main, w, :(module Stub end))

        str = "x is in Stub"

        m.remote_eval_wait(Main, w, quote
            Core.eval(Stub, :(x = $$str))
        end)

        @test m.remote_eval_fetch(Main, w, :(Stub.x)) == str

        m.stop(w)
    end


    @testset "Worker channels" begin
        w = W()

        channel_size = 20
        
        lc = m.worker_channel(w, :(rc = Channel($channel_size)))
        
        if w isa m.DistributedStdlibWorker
            @test_broken lc isa AbstractChannel
        else
            @test lc isa AbstractChannel
        end

        @testset for _i in 1:10
            n = rand(Int)

            m.remote_eval_wait(Main, w, quote
                put!(rc, $(n))
            end)

            @test take!(lc) === n
            put!(lc, n)
            @test take!(lc) === n
            put!(lc, n)
            put!(lc, n)
            @test take!(lc) === n
            @test take!(lc) === n
            
        end
        
        
        
        t = @async begin
            for i in 1:2*channel_size
                @test take!(lc) == i
            end
            @test !isready(lc)
        end
        
        for i in 1:2*channel_size
            put!(lc, i)
        end
        
        wait(t)
        
        

        m.stop(w)
    end

    @testset "Signals" begin
        w = W()

        m.remote_eval(Main, w, quote
            sleep(1_000_000)
        end)

        m.interrupt(w)
        @test m.isrunning(w) === true

        m.stop(w)
<<<<<<< HEAD
        m._wait_for_exit(w)
=======
>>>>>>> 48dc0566
        @test m.isrunning(w) === false
    end

    (W === m.DistributedStdlibWorker) || @testset "Regular Exceptions" begin
        w = W()

        ## Mutually Known errors are not thrown, but returned as values.

        @test isa(
            m.remote_eval_fetch(Main, w, quote
                sqrt(-1)
            end),
            DomainError,
        )
        @test m.remotecall_fetch(&, w, true, true)

        @test isa(
            m.remote_eval_fetch(Main, w, quote
                error("Julia stack traces are bad. GL 😉")
            end),
            ErrorException,
        )
        @test m.remotecall_fetch(&, w, true, true)
    end
end

@testset "Serialization Exceptions" begin
    ## Serializing values of unknown types will cause an exception.
    w = m.Worker() # does not apply to Malt.InProcessWorker

    stub_type_name = gensym(:NonLocalType)

    m.remote_eval_wait(Main, w, quote
        struct $(stub_type_name) end
    end)

    @test_throws(
        Exception,
        m.remote_eval_fetch(Main, w, quote
            $stub_type_name()
        end),
    )
    @test m.remotecall_fetch(&, w, true, true)


    ## Throwing unknown exceptions will definitely cause an exception.

    stub_type_name2 = gensym(:NonLocalException)

    m.remote_eval_wait(Main, w, quote
        struct $stub_type_name2 <: Exception end
    end)

    @test_throws(
        Exception,
        m.remote_eval_fetch(Main, w, quote
            throw($stub_type_name2())
        end),
    )
    @test m.remotecall_fetch(&, w, true, true)


    ## Catching unknown exceptions and returning them as values also causes an exception.

    @test_throws(
        Exception,
        m.remote_eval_fetch(Main, w, quote
            try
                throw($stub_type_name2())
            catch e
                e
            end
        end),
    )
    @test m.remotecall_fetch(&, w, true, true)
    
    
    # TODO
    # @test_throws(
    #     Exception,
    #     m.worker_channel(w, :(123))
    # )
    # @test_throws(
    #     Exception,
    #     m.worker_channel(w, :(sqrt(-1)))
    # )

    # The worker should be able to handle all that throwing
    @test m.isrunning(w)

    m.stop(w)
    @test !m.isrunning(w)
end

include("nesting.jl")
include("benchmark.jl")





#TODO: 
# test that worker.expected_replies is empty after a call<|MERGE_RESOLUTION|>--- conflicted
+++ resolved
@@ -106,10 +106,6 @@
         @test m.isrunning(w) === true
 
         m.stop(w)
-<<<<<<< HEAD
-        m._wait_for_exit(w)
-=======
->>>>>>> 48dc0566
         @test m.isrunning(w) === false
     end
 
